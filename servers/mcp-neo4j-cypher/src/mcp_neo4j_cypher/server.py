--- conflicted
+++ resolved
@@ -10,16 +10,12 @@
 from neo4j import AsyncDriver, AsyncGraphDatabase, RoutingControl, Query
 from neo4j.exceptions import ClientError, Neo4jError
 from pydantic import Field
-<<<<<<< HEAD
 from starlette.middleware import Middleware
 from starlette.middleware.cors import CORSMiddleware
 from starlette.middleware.trustedhost import TrustedHostMiddleware
-from fastmcp.server.http import create_sse_app
 
 from .utils import _value_sanitize
-=======
 from .utils import _value_sanitize, _truncate_string_to_tokens
->>>>>>> cbb05a19
 
 logger = logging.getLogger("mcp_neo4j_cypher")
 
@@ -272,13 +268,10 @@
     host: str = "127.0.0.1",
     port: int = 8000,
     path: str = "/mcp/",
-<<<<<<< HEAD
     allow_origins: list[str] = [],
     allowed_hosts: list[str] = [],
-=======
     read_timeout: int = 30,
     token_limit: Optional[int] = None,
->>>>>>> cbb05a19
 ) -> None:
     logger.info("Starting MCP neo4j Server")
 
@@ -289,7 +282,6 @@
             password,
         ),
     )
-<<<<<<< HEAD
     custom_middleware = [
         Middleware(
             CORSMiddleware,
@@ -301,11 +293,7 @@
                    allowed_hosts=allowed_hosts)
     ]
     
-    mcp = create_mcp_server(neo4j_driver, database, namespace)
-=======
-
     mcp = create_mcp_server(neo4j_driver, database, namespace, read_timeout, token_limit)
->>>>>>> cbb05a19
 
     # Run the server with the specified transport
     match transport:
