--- conflicted
+++ resolved
@@ -7,14 +7,11 @@
 
 ### Added
 * Added Cypher result sanitation function from Neo4j GraphRAG that removes embedding values from the result
-<<<<<<< HEAD
 * Add env variable `NEO4J_MCP_SERVER_ALLOW_ORIGINS` and cli variable `--allow-origins` to configure CORS Middleware for remote deployments
 * Add env variable `NEO4J_MCP_SERVER_ALLOWED_HOSTS` and cli variable `--allowed-hosts` to configure Trusted Hosts Middleware for remote deployments
 * Update HTTP and SSE transports to use security middleware
-=======
 * Added `read_neo4j_cypher` query timeout configuration via `--read-timeout` CLI parameter and `NEO4J_READ_TIMEOUT` environment variable (defaults to 30 seconds)
 * Add response token limit for read Cypher responses
->>>>>>> cbb05a19
 
 ## v0.3.1
 
